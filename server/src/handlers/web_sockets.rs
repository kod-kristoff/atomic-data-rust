use actix::{Actor, ActorContext, Addr, AsyncContext, Handler, StreamHandler};
use actix_web::{web, HttpRequest, HttpResponse};
use actix_web_actors::ws::{self};
use std::{
    sync::Mutex,
    time::{Duration, Instant},
};

use crate::{
    actor_messages::CommitMessage, appstate::AppState, commit_monitor::CommitMonitor,
    errors::AtomicServerResult, helpers::get_auth_headers,
};

/// Get an HTTP request, upgrade it to a Websocket connection
pub async fn web_socket_handler(
    req: HttpRequest,
    stream: web::Payload,
    data: web::Data<Mutex<AppState>>,
) -> AtomicServerResult<HttpResponse> {
    // tracing::info!("Starting websocket");
    let context = data.lock().unwrap();

    // Authentication check. If the user has no headers, continue with the Public Agent.
    let auth_header_values = get_auth_headers(req.headers(), "ws".into())?;
    let for_agent = atomic_lib::authentication::get_agent_from_headers_and_check(
        auth_header_values,
        &context.store,
    )?;

    let result = ws::start(
        WebSocketConnection::new(context.commit_monitor.clone(), for_agent),
        &req,
        stream,
    )?;
    Ok(result)
}

const HEARTBEAT_INTERVAL: Duration = Duration::from_secs(5);
const CLIENT_TIMEOUT: Duration = Duration::from_secs(10);

/// This connection is used for relaying relevant Commits to the client.
/// The client sends SUBSCRIBE messages to the server to indicate which Resources it is interested in
// TODO: Add the Agent that opened the websocket, if provided
pub struct WebSocketConnection {
    /// Client must send ping at least once per 10 seconds (CLIENT_TIMEOUT),
    /// otherwise we drop connection.
    hb: Instant,
    /// The Subjects that the client is subscribed to
    subscribed: std::collections::HashSet<String>,
    /// The CommitMonitor Actor that receives and sends messages for Commits
    commit_monitor_addr: Addr<CommitMonitor>,
    /// The Agent who is connected.
    /// If it's not specified, it's the Public Agent.
    agent: String,
}

impl Actor for WebSocketConnection {
    type Context = ws::WebsocketContext<Self>;

    fn started(&mut self, ctx: &mut Self::Context) {
        self.hb(ctx);
    }
}

impl StreamHandler<Result<ws::Message, ws::ProtocolError>> for WebSocketConnection {
    fn handle(&mut self, msg: Result<ws::Message, ws::ProtocolError>, ctx: &mut Self::Context) {
        match msg {
            Ok(ws::Message::Ping(msg)) => {
                self.hb = Instant::now();
                ctx.pong(&msg);
            }
            Ok(ws::Message::Pong(_)) => {
                self.hb = Instant::now();
            }
            // TODO: Check if it's a subscribe / unsubscribe / commit message
            Ok(ws::Message::Text(text)) => {
                // tracing::info!("Incoming websocket text message: {:?}", text);
                match text.as_str() {
                    s if s.starts_with("SUBSCRIBE ") => {
                        let mut parts = s.split("SUBSCRIBE ");
                        if let Some(subject) = parts.nth(1) {
                            self.commit_monitor_addr
                                .do_send(crate::actor_messages::Subscribe {
                                    addr: ctx.address(),
                                    subject: subject.to_string(),
                                    agent: self.agent.clone(),
                                });
                            self.subscribed.insert(subject.into());
                        } else {
                            ctx.text("ERROR: SUBSCRIBE without subject")
                        }
                    }
                    s if s.starts_with("UNSUBSCRIBE ") => {
                        let mut parts = s.split("UNSUBSCRIBE ");
                        if let Some(subject) = parts.nth(1) {
                            self.subscribed.remove(subject);
                        } else {
                            ctx.text("ERROR: UNSUBSCRIBE without subject")
                        }
                    }
                    s if s.starts_with("GET ") => {
                        let mut parts = s.split("GET ");
                        if let Some(_subject) = parts.nth(1) {
                            ctx.text("GET not yet supported, see https://github.com/joepio/atomic-data-rust/issues/180")
                        }
                    }
                    other => {
                        tracing::warn!("Unmatched message: {}", other);
                        ctx.text(format!("Server receieved unknown message: {}", other));
                    }
                };
            }
            Ok(ws::Message::Binary(bin)) => ctx.binary(bin),
            Ok(ws::Message::Close(reason)) => {
                ctx.close(reason);
                ctx.stop();
            }
            _ => ctx.stop(),
        }
    }
}

impl WebSocketConnection {
    fn new(commit_monitor_addr: Addr<CommitMonitor>, agent: String) -> Self {
        Self {
            hb: Instant::now(),
            // Maybe this should be stored only in the CommitMonitor, and not here.
            subscribed: std::collections::HashSet::new(),
            commit_monitor_addr,
            agent,
        }
    }

    /// Sends ping to client every second. If there is no response, the Actor is stopped.
    fn hb(&self, ctx: &mut <Self as Actor>::Context) {
        ctx.run_interval(HEARTBEAT_INTERVAL, |act, ctx| {
            // check client heartbeats
            if Instant::now().duration_since(act.hb) > CLIENT_TIMEOUT {
                // heartbeat timed out
                tracing::info!("Websocket Client heartbeat failed, disconnecting!");

                // We need to kill the Actor responsible for Commit monitoring, too
                // act.lobby_addr.do_send(Disconnect { id: act.id, room_id: act.room });

                // stop actor
                ctx.stop();

                // don't try to send a ping
                return;
            }
            ctx.ping(b"");
        });
    }
}

impl Handler<CommitMessage> for WebSocketConnection {
    type Result = ();

    fn handle(&mut self, msg: CommitMessage, ctx: &mut ws::WebsocketContext<Self>) {
<<<<<<< HEAD
        let resource = msg.commit_response.commit_resource;
        log::info!(
=======
        let resource = msg.commit_response.commit;
        tracing::info!(
>>>>>>> e08857e1
            "handle commit in web socket connection for resource {}",
            resource.get_subject()
        );
        let formatted_commit = format!("COMMIT {}", resource.to_json_ad().unwrap());
        ctx.text(formatted_commit);
    }
}<|MERGE_RESOLUTION|>--- conflicted
+++ resolved
@@ -157,13 +157,8 @@
     type Result = ();
 
     fn handle(&mut self, msg: CommitMessage, ctx: &mut ws::WebsocketContext<Self>) {
-<<<<<<< HEAD
         let resource = msg.commit_response.commit_resource;
-        log::info!(
-=======
-        let resource = msg.commit_response.commit;
         tracing::info!(
->>>>>>> e08857e1
             "handle commit in web socket connection for resource {}",
             resource.get_subject()
         );
